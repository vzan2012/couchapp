#!/usr/bin/env python
# -*- coding: utf-8 -*-
#
# Copyright 2009 Benoit Chesneau <benoitc@e-engura.org>
#
# This software is licensed as described in the file COPYING, which
# you should have received as part of this distribution.
try:
    from setuptools import setup, find_packages
    from setuptools.command.easy_install import easy_install
except ImportError:
    from ez_setup import use_setuptools
    use_setuptools()
    from setuptools import setup, find_packages
    from setuptools.command.easy_install import easy_install

import os
import sys

data_files = []

for dir, dirs, files in os.walk('app-template'):
    data_files.append((os.path.join('couchapp', dir), 
        [os.path.join(dir, file_) for file_ in files]))

for dir, dirs, files in os.walk('vendor'):
    data_files.append((os.path.join('couchapp', dir), 
        [os.path.join(dir, file_) for file_ in files]))

for dir, dirs, files in os.walk('python/couchapp'):
    for i, dirname in enumerate(dirs):
        if dirname.startswith('.'): del dirs[i]
        
    data_files.append((dir, [os.path.join(dir, file_) for file_ in files]))
    
easy_install.real_process_distribution = easy_install.process_distribution
def process_distribution(self, *args, **kwargs):
    """ overide process_distribution to add permissions"""
    easy_install.real_process_distribution(self, *args, **kwargs)
    import pkg_resources
    external_path = '/pathto/couchapp/_external'
    
    try:
        pkg_resources.require('couchapp')
        external_path = pkg_resources.resource_filename("couchapp", "_external")
        for dir, dirs, files in os.walk(external_path):
            for i, dirname in enumerate(dirs):
                if dirname.startswith('.'): del dirs[i]
            for file_ in files:
                os.chmod(os.path.join(dir, file_), 0755)  
            
    except:
        print >>sys.stderr, "Chmoding failed. Try to 'chmod -R +x %s'" % external_path
easy_install.process_distribution = process_distribution        
 
setup(
    name = 'Couchapp',
<<<<<<< HEAD
    version = '0.3',
=======
    version = '0.2',
>>>>>>> 1d6b96a0
    url = 'http://github.com/benoitc/couchapp/tree/master',
    license =  'Apache License 2',
    author = 'Benoit Chesneau',
    author_email = 'benoitc@e-engura.org',
    description = 'Standalone CouchDB Application Development Made Simple.',
    long_description = """CouchApp is a set of helpers and a jQuery plugin
    that conspire to get you up and running on CouchDB quickly and
    correctly. It brings clarity and order to the freedom of CouchDB's
    document-based approach.""",
    keywords = 'couchdb couchapp',
    platforms = ['any'],

    zip_safe = False,
    
    packages=find_packages('python'),
    package_dir={
        '': 'python'
    },
    data_files = data_files,
    include_package_data = True,
    entry_points = {
        'console_scripts': [
            'couchapp = couchapp.bin.couchapp_cli:main',
        ]
    },
    classifiers = [
        'License :: OSI Approved :: Apache Software License',
        'Intended Audience :: Developers',
        'Intended Audience :: System Administrators',
        'Development Status :: 4 - Beta',
        'Programming Language :: Python',
        'Operating System :: OS Independent',
        'Topic :: Database',
        'Topic :: Utilities',
    ],

    setup_requires = [
        'setuptools>=0.6c7',
    ],

    install_requires = [
        'couchdb',
        'simplejson',
    ],
    
)
<|MERGE_RESOLUTION|>--- conflicted
+++ resolved
@@ -55,11 +55,7 @@
  
 setup(
     name = 'Couchapp',
-<<<<<<< HEAD
     version = '0.3',
-=======
-    version = '0.2',
->>>>>>> 1d6b96a0
     url = 'http://github.com/benoitc/couchapp/tree/master',
     license =  'Apache License 2',
     author = 'Benoit Chesneau',
